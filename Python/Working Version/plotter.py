"""
This module provides functions for visualizing the intersection of
half-spaces in 1D and 2D.

Functions:
- plot_2d_space(N, c, X, Y, label, cmap, ax):
    Plots a 2D region defined by the intersection of half-spaces.
- plot_1d_space(N, c, label, cmap, ax):
    Plots a 1D region (line) defined by the intersection of half-spaces.
- plot_half_spaces(Nc_pairs, num_of_iterations, ax):
    Plots the intersection of multiple sets of half-spaces.
- plot_path(path, ax, errors_for_plotting=None, plot_errors=False):
    Plots the path followed by Dykstra's algorithm during projection,
    with optional error plotting.
- plot_active_spaces(active_spaces, num_of_iterations):
    Plots the activity of half-spaces over iterations.

Notes:
- Change the global variables for plot domain as needed.
- plt.show() is omitted for adding extra points on the same plot.
    Ensure to call plt.show() after calling plot_half_planes().

Additional Features:
- Ability to plot on specific axes.
- Error and active half-space visualization.
"""


import numpy as np
import matplotlib.pyplot as plt
from matplotlib import cm


def plot_2d_space(N: np.ndarray, c: np.ndarray, X: np.ndarray, Y: np.ndarray,
                  label: str, cmap: str, ax) -> None:
    """
    Plots a 2D region defined by the intersection of half spaces.

    Args:
        N: Matrix of normal vectors.
        c: Vector of constant offsets.
        X: 2D array of x coordinates.
        Y: 2D array of y coordinates.
        label: Label for the plot.
        cmap: Colormap for the plot.
        ax: Axes handle for plotting.

    Returns:
        None
    """

    # Initialize Z to 1 (assuming all points are inside initially)
    Z = np.ones_like(X)

    # This loop checks whether a pair of points X,Y lies within the set of constraints
    # Iterate over each half-plane (one per row of N)
    for i in range(N.shape[0]):
        # Calculate the dot product and compare with the offset
        # - X.ravel() and Y.ravel() flatten the 2D arrays X and Y into 1D arrays;
        # - np.vstack([...]) stacks the flattened X and Y arrays vertically,
        #   creating a 2D array where each row represents a point (x, y) from the grid.
        # - .T transposes the resulting array, so each column now represents a point.
        dot_product = np.dot(np.vstack([X.ravel(), Y.ravel()]).T, N[i])
        # Z will contain 1s for points inside the intersection of all
        # half-planes and 0s for points outside
        Z = np.where(dot_product.reshape(X.shape) > c[i], 0, Z)  # Reshape before comparison

    # Colours
    colourmap = cm.get_cmap(cmap)
    # Map colourmap to a single colour for boundaries
    colour = colourmap(0.69) # some arbitrary constant (totally random)

    # Plot the filled contours
    ax.contourf(X, Y, Z, cmap=colourmap, alpha=0.5)

    # Create a dummy plot with the label for the legend
    ax.plot([], [], color=colour, alpha=0.5, label=label)


def plot_1d_space(N: np.ndarray, c: np.ndarray, label: str, cmap: str, ax,
                  x_range: list)-> None:
    """
    Plots a 1D region (line) defined by the intersection of half spaces.

    Args:
        N: Matrix of normal vectors.
        c: Vector of constant offsets.
        label: Label for the plot.
        cmap: Colormap for the plot.
        ax: Axes handle for plotting.

    Returns:
        None
    """

    # Colours
    colourmap = cm.get_cmap(cmap)
    colour = colourmap(0.69) # again, a total coincidence

    # Check for division by 0
    if N[0, 1] == 0:
        # Vertical line
        ax.axvline(x=c[0] / N[0, 0], linestyle='-', linewidth=2,
                    label='Vertical Line', color=colour)
    elif N[0, 0] == 0:
        # Horizontal line
        ax.axhline(y=c[0] / N[0, 1], linestyle='-', linewidth=2,
                    label='Horizontal Line', color=colour)
    else:
        # General line
        x_line = np.linspace(x_range[0], x_range[1], 100)  # Adjust range as needed
        y_line = (c[0] - N[0, 0] * x_line) / N[0, 1]
        ax.plot(x_line, y_line, linewidth=2, label=label, color=colour)


def plot_half_spaces(Nc_pairs: list, num_of_iterations: int, ax,
                     x_range: list, y_range: list) -> None:
    """
    Plots the intersection of multiple sets of half-spaces defined by Nc_pairs,
    where each pair consists of N (normals) and c (offsets) such that N*x <= c.
    Nc_pairs is of the form [('label'_i, 'cmap_i', N_i, c_i), (...), ...]

    Args:
        Nc_pairs: List of tuples containing ('label', 'cmap', N, c).
        num_of_iterations: Number of iterations.
        ax: Axes handle for plotting.

    Returns:
        None
    """

    try:

        # Create a grid of x and y values
        x = np.linspace(x_range[0], x_range[1], 500)  # Adjust range as needed
        y = np.linspace(y_range[0], y_range[1], 500)
        X, Y = np.meshgrid(x, y)

        for label, cmap, N, c in Nc_pairs:
            # Distinguish cases based on the rank of N
            rank = np.linalg.matrix_rank(N)
            # 1d case (line)
            if rank == 1:
                plot_1d_space(N, c, label, cmap, ax, x_range)
            # 2d case
            elif rank == 2:
                plot_2d_space(N, c, X, Y, label, cmap, ax)
            # Everything else (ADD 3D CASE AT SOME POINT)
            else:
                raise ValueError("Dimension not supported."
                                 "Please provide N and c for 1D or 2D cases.")

        # Set aspect ratio to 'equal'
        ax.set_aspect('equal')

        # Add labels and title
        ax.set_xlabel('X')
        ax.set_ylabel('Y')
        ax.set_title(f"Dykstra's' algorithm "
                     f"executed for {num_of_iterations} iterations")
        ax.grid(True)

        # Add the legend
        ax.legend()

    except TypeError as e:
        print(f"TypeError occurred: {e}."
              f"Please ensure Nc_pairs is a list of tuples.")
    except ValueError as e:
        print(f"ValueError occurred: {e}."
              f"Check the format of Nc_pairs or the dimensions of N.")


<<<<<<< HEAD
def plot_path(path: np.ndarray, ax, errors_for_plotting: np.ndarray=None,
              plot_errors: bool=False) -> None:
=======
def plot_path(path: list, ax, errors_for_plotting: np.ndarray=None,
              plot_errors: bool=False, active_half_spaces=None) -> None:
>>>>>>> 2f01bd20
    """
    Plots the path followed by Dykstra's algorithm during projection.

    Can also plot the errors at each iteration.

    Args:
        path: Array points representing the intermediate steps taken by the algorithm.
        ax: Axes handle for plotting.
        errors_for_plotting: Array containing error vectors.
        plot_errors: Boolean to control whether to plot the error vectors.

    Returns:
        None
    """
    # print(f"Path: {path}")
    flattened_path = path.reshape(-1, 2)
    # print(f"Flattened path: {flattened_path}")
    # Extract x and y coordinates from the path
<<<<<<< HEAD
    x_coords = [point[0] for point in flattened_path]
    y_coords = [point[1] for point in flattened_path]
=======
    n_spaces = len(active_half_spaces)
    x_coords = [path[0][0]]
    y_coords = [path[0][1]]
    x_coords.extend([point[0] for i, point in enumerate(path[1:-1]) if active_half_spaces[i % n_spaces][i // n_spaces] == 1])
    y_coords.extend([point[1] for i, point in enumerate(path[1:-1]) if active_half_spaces[i % n_spaces][i // n_spaces] == 1])
    # x_coords = [point[0] for i, point in enumerate(path[:-1])]
    # y_coords = [point[1] for i, point in enumerate(path[:-1])]
>>>>>>> 2f01bd20

    # Plot the path
    ax.plot(x_coords, y_coords, marker='.', linestyle='--',
             color='blue', linewidth=0.5, markersize=1,
             label='Projection Path')
    n = len(errors_for_plotting[0]) # number of halfspaces
    # n_coords = len(x_coords)
    # print(active_half_spaces)
    # for i in range(n_coords):
    #     if i>0 and (i % n-1 == 0):
    #         ax.plot(x_coords[i], y_coords[i], color='red', markersize='2', marker='x')

<<<<<<< HEAD
    # Plot the errors (quivers)
    if plot_errors and errors_for_plotting is not None:
        n = errors_for_plotting.shape[1]  # number of halfspaces
        max_iter = errors_for_plotting.shape[0]  # algorithm iterations
        for i in range(max_iter):
            for m in range(n):
                index = (m - n) % n
                error = errors_for_plotting[i, m]
                point = path[i, m]
                ax.quiver(point[0], point[1], error[0], error[1],
                          angles='xy', scale_units='xy', scale=1, alpha=0.3)

=======
    # Plot the errors - this is quite complex but follows dykstra's structure
    # TODO Need to fix this implementation at some point
    if False: # plot_errors:
        n = len(errors_for_plotting[0]) # number of halfspaces
        m = 0 # running index (not sure how else to do this)
        max_iter = len(errors_for_plotting) - 1 # algorithm iterations
        iteration = 1 # external for loop iterations
        for errors in errors_for_plotting:
            for error in errors:
                index = (m - n) % (iteration * n) + n
                if index < max_iter * n:
                    # debugging prints
                    # print(f"n: {n} | m: {m} | index: {index} | iteration: {iteration}")
                    # print(index, (x_coords[index], y_coords[index]), error)

                    # Plot error vectors as quivers
                    ax.quiver(x_coords[index], y_coords[index], error[0], error[1],
                              angles='xy', scale_units='xy', scale=1, alpha=0.3)
                    m += 1
            iteration += 1
>>>>>>> 2f01bd20

    # Add legend
    ax.legend()


def plot_active_spaces(active_spaces: list, num_of_iterations: int, fig, gs) -> None:
    """
        Plots the activity of half-spaces over iterations.

        Args:
            active_spaces: List of active spaces.
            num_of_iterations: Number of iterations.
            fig: Figure handle for plotting.
            gs: GridSpec handle for plotting.

        Returns:
            None
    """

    # Find total number of halfspaces
    num_of_spaces = len(active_spaces)
    iterations = np.arange(0, num_of_iterations, 1) # for plotting
    ax_vector = np.zeros(num_of_spaces, dtype=object) # initialise vector

    # Update axes
    for i, active_space in enumerate(active_spaces):
        ax_vector[i] = fig.add_subplot(gs[i, 1])

    # Loop over all axes to plot
    for i, (active_space, ax) in enumerate(zip(active_spaces, ax_vector)):

        # Plot each halfspace on a separate axis
        ax.plot(iterations, active_space, color='black',
                 label=f'Halfspace {i}', linestyle='-', marker='o')
        ax.set_ylim(0, 1)

        # Set title for the first plot
        if i == 0:
            ax.set_title('Halfspace Activity')
        
        # Grid and legend
        ax.grid(True)
        ax.legend()<|MERGE_RESOLUTION|>--- conflicted
+++ resolved
@@ -171,13 +171,8 @@
               f"Check the format of Nc_pairs or the dimensions of N.")
 
 
-<<<<<<< HEAD
-def plot_path(path: np.ndarray, ax, errors_for_plotting: np.ndarray=None,
-              plot_errors: bool=False) -> None:
-=======
 def plot_path(path: list, ax, errors_for_plotting: np.ndarray=None,
               plot_errors: bool=False, active_half_spaces=None) -> None:
->>>>>>> 2f01bd20
     """
     Plots the path followed by Dykstra's algorithm during projection.
 
@@ -196,10 +191,6 @@
     flattened_path = path.reshape(-1, 2)
     # print(f"Flattened path: {flattened_path}")
     # Extract x and y coordinates from the path
-<<<<<<< HEAD
-    x_coords = [point[0] for point in flattened_path]
-    y_coords = [point[1] for point in flattened_path]
-=======
     n_spaces = len(active_half_spaces)
     x_coords = [path[0][0]]
     y_coords = [path[0][1]]
@@ -207,7 +198,6 @@
     y_coords.extend([point[1] for i, point in enumerate(path[1:-1]) if active_half_spaces[i % n_spaces][i // n_spaces] == 1])
     # x_coords = [point[0] for i, point in enumerate(path[:-1])]
     # y_coords = [point[1] for i, point in enumerate(path[:-1])]
->>>>>>> 2f01bd20
 
     # Plot the path
     ax.plot(x_coords, y_coords, marker='.', linestyle='--',
@@ -220,7 +210,6 @@
     #     if i>0 and (i % n-1 == 0):
     #         ax.plot(x_coords[i], y_coords[i], color='red', markersize='2', marker='x')
 
-<<<<<<< HEAD
     # Plot the errors (quivers)
     if plot_errors and errors_for_plotting is not None:
         n = errors_for_plotting.shape[1]  # number of halfspaces
@@ -233,28 +222,6 @@
                 ax.quiver(point[0], point[1], error[0], error[1],
                           angles='xy', scale_units='xy', scale=1, alpha=0.3)
 
-=======
-    # Plot the errors - this is quite complex but follows dykstra's structure
-    # TODO Need to fix this implementation at some point
-    if False: # plot_errors:
-        n = len(errors_for_plotting[0]) # number of halfspaces
-        m = 0 # running index (not sure how else to do this)
-        max_iter = len(errors_for_plotting) - 1 # algorithm iterations
-        iteration = 1 # external for loop iterations
-        for errors in errors_for_plotting:
-            for error in errors:
-                index = (m - n) % (iteration * n) + n
-                if index < max_iter * n:
-                    # debugging prints
-                    # print(f"n: {n} | m: {m} | index: {index} | iteration: {iteration}")
-                    # print(index, (x_coords[index], y_coords[index]), error)
-
-                    # Plot error vectors as quivers
-                    ax.quiver(x_coords[index], y_coords[index], error[0], error[1],
-                              angles='xy', scale_units='xy', scale=1, alpha=0.3)
-                    m += 1
-            iteration += 1
->>>>>>> 2f01bd20
 
     # Add legend
     ax.legend()
