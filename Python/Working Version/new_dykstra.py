"""
This module implements a modified version Dykstra's algorithm for projecting
a point onto the intersection of convex sets (specifically, half-spaces).
This version can detect stalling and exit it in one iteration.

Functions:
- dykstra_projection(z, N, c, max_iter, track_error=False, min_error=1e-3,
                dimensions=2, plot_errors=False, plot_active_halfspaces=False):
Projects a point 'z' onto the intersection of multiple half-spaces defined
by the matrix N and vector c using a modified version of dykstra that
detects stalling and exits it in one iteration.

Additional Features:
- Error tracking: Option to track and plot errors at each iteration.
- Convergence and stalling detection.
- Generalised for any number of dimensions.
- Inactive half-space removal.
- Active and inactive half-space plotting.
"""


import numpy as np
from dykstra_functions import (is_in_half_space,
                               project_onto_half_space,
                               delete_inactive_half_spaces,
                               find_optimal_solution)


def dykstra_projection(z: np.ndarray, N: np.ndarray, c: np.ndarray,
                       max_iter: int, track_error: bool=False,
                       min_error: int=1e-3, dimensions: int=2,
                       plot_errors: bool=False,
                       plot_active_halfspaces: bool=False,
                       delete_spaces: bool=False) -> tuple:
    """
    Projects a point 'z' onto the intersection of convex sets (half spaces)
    using a modified version of Dykstra's algorithm.
    This version includes stalling detection and the ability to exit stalling.

    Args:
        z: Initial point.
        N: Matrix of normal vectors.
        c: Vector of constant offsets.
        max_iter: Maximum number of iterations.
        track_error (bool, optional): Track the squared error at each iteration.
        min_error (float, optional): Minimum error threshold for convergence.
        dimensions (int, optional): Number of dimensions.
        plot_errors (bool, optional): Plot errors at each iteration.
        plot_active_halfspaces (bool, optional): Plot active half spaces.
        delete_spaces (optional): Whether to delete inactive halfspaces

    Returns:
        tuple: Final projected point, path taken, error metrics (if tracking),
        errors for plotting (if selected), and active half spaces (if selected).

    Additional Features:
        - Stalling detection: Checks if the algorithm is stalling by comparing
                                historical points.
        - Exit stalling: If stalling is detected, the algorithm attempts to
                            exit stalling by adjusting the point to cross the boundary.
        - Error tracking: Option to track and plot errors at each iteration.
        - Convergence detection: Detects whether the algorithm has converged
                                    based on the minimum error threshold.
        - Generalised for any number of dimensions.
        - Inactive half-space removal.
        - Active and inactive half-space plotting.
    """

    # Eliminate inactive halfspaces (V9)
    if delete_spaces:
        N, c = delete_inactive_half_spaces(z, N, c)

    # Initialise variables
    n = N.shape[0]  # Number of half-spaces
    x = z.copy()  # create a deep copy of the original point
    errors = np.zeros_like(z) # individual error vectors
    e = [errors] * n  # list of a number of error vectors equal to n

    # Vector for storing all errors (V8)
    # if plot_errors:
    # errors_for_plotting = [e.copy()] # initialise with all zeros
    errors_for_plotting = np.array([np.zeros_like(e) for _ in range(max_iter)])
    # print(f"Errors for plotting {errors_for_plotting}") # for debugging

    # # Path
    # path = [z.copy()]  # Initialize the path with the original point

    # Active halfspaces matrix  (V9)
    # if plot_active_halfspaces:
    active_half_spaces = np.array([[np.zeros_like(n) for _ in range(max_iter)]
                            for _ in range(n)])

    # Stall check (V9)
    stalling = False # initialise boolean
    # Matrix of successive projections
<<<<<<< HEAD
    x_historical = np.array([[np.zeros_like(z) for _ in range(n)] for _ in range(max_iter)])
    # print(f"x_historical: {x_historical}") # for debugging
    # print((np.array(x_historical).shape)) # for debugging
    # print((np.array(errors_for_plotting).shape)) # for debugging
=======
    x_historical = [[np.zeros_like(z) for _ in range(n)] for _ in range(max_iter)]
    prev_x_no_ffw = None
>>>>>>> 2f01bd20

    # Optimal solution (V4)
    actual_projection = find_optimal_solution(z, N, c, dimensions)
    # Initialise errors vector
    squared_errors = np.zeros(max_iter)
    # Initialise vectors for tracking stalling and convergence
    stalled_errors = np.zeros(max_iter)
    converged_errors = np.zeros(max_iter)

    # Main body of Dykstra's algorithm
    stalling: bool = False
    k_stalling: int = 1  # number of rounds to fast forward when stalling occurs
    m_stalling: int | None = None  # index of half-space from which k_stalling is computed
    for i in range(max_iter):
        # Iterate over every half plane
        for m, (normal, offset) in enumerate(zip(N, c)):
            # Get m - n index using modulo operator, which ensures
            # we get an index between 0 and n (non-negative)
            index = (m - n) % n  # this is essentially just m-n with zeros for m<n
            x_temp = x.copy() # temporary variable (x_m)

            # Find number of rounds to fast forward after 1 round of stalling
            if stalling and m_stalling == m:
                n_fast_forward = int(min(
                    [np.ceil(- np.dot(e[m], normal) / (np.dot(x_historical[i-1][m-1], normal) - offset))
                     if np.dot(x_historical[i-1][m-1], normal) < offset else 1e6
                     for m, (normal, offset) in enumerate(zip(N, c))]
                ))
                n_fast_forward -= 1
                # NOTE: There still seems to be a bug here. Swap the order of line and box, and then it becomes visible
                # that in one situation I have to substract 1 from n_fast_forward, and in the other it is fine as it is.
                # This is most probably related to some bug in how em is updated during the stalling period. To
                # simplify all of this, the stalling check could occur in the range(max_iter) loop, checking if all
                # half-spaces are stalling. Then, the fast forwarding could be applied here.
                print(f"Fast forwarding {n_fast_forward} rounds to exit stalling at iteration {i}. ")
                # Update all errors for the following round
                for m, (normal, offset) in enumerate(zip(N, c)):
                    e[m] = e[m] + n_fast_forward * (x_historical[i-1][m-1] - x_historical[i-1][m])
                    if not is_in_half_space(x + e[index], normal, offset):
                        active_half_spaces[m][i] = 1
                stalling = False
                m_stalling = None

            # Check if current point is in the halfspace (V9)
            if plot_active_halfspaces:
                if not is_in_half_space(x + e[index], normal, offset):
                    # Set item to 1 if halfspace is active, 0 otherwise
                    active_half_spaces[m][i] = 1

            # Update x_m+1
            x = project_onto_half_space(x_temp + e[index], normal, offset)

            # Update e_m
            e[m] = e[index] + 1 * (x_temp - x)  # change to 0 for MAP

            # V9
            x_historical[i][m] = x.copy()

            # Check for stalling (V9)
            if i > 0:
                # Check for stalling if x_m = x_m-n
                if ((not stalling) and (active_half_spaces[m][i] == 1) and
                        np.array_equal(x_historical[i][m], x_historical[i - 1][m])):
                    stalling = True
                    m_stalling = m
                    print(f"Stalling detected at iteration {i} and half-space {m_stalling}")

            # # Path
            # path.append(x.copy())  # Add the updated x to the path

            # Errors
            if plot_errors:
                errors_for_plotting[i][m] = e[m].copy() # update error matrix
                # print(f"Errors for plotting {errors_for_plotting}") # for debugging

        # Track the squared error (V4)
        if track_error:
            distance = actual_projection - x
            error = round(np.dot(distance, distance), 10) # num error check
            # Check stalling, modulo used to avoid negative index
            i_minus_one = (i - 1) % max_iter
            # Define conditions for if check
            is_equal1 = squared_errors[i_minus_one] == error
            is_equal2 = stalled_errors[i_minus_one] == error
            # Check if we have converged
            if error < min_error:
                converged_errors[i] = error
                stalled_errors[i] = None
            # Check if we are stalling
            elif is_equal1 or is_equal2:
                stalled_errors[i] = error
                converged_errors[i] = None
            else:
                stalled_errors[i] = None
                converged_errors[i] = None
            # Append error
            squared_errors[i] = error

     # Path
    path = x_historical.copy()

    if track_error and plot_errors and plot_active_halfspaces:
        error_tuple = (squared_errors, stalled_errors, converged_errors)
        return x, path, error_tuple, errors_for_plotting, active_half_spaces
    elif track_error and plot_active_halfspaces:
        error_tuple = (squared_errors, stalled_errors, converged_errors)
        return x, path, error_tuple, None, active_half_spaces
    elif track_error and plot_errors:
        error_tuple = (squared_errors, stalled_errors, converged_errors)
        return x, path, error_tuple, errors_for_plotting, None
    elif track_error:
        error_tuple = (squared_errors, stalled_errors, converged_errors)
        return x, path, error_tuple, None, None
    else:
        return x, path, None, None, None<|MERGE_RESOLUTION|>--- conflicted
+++ resolved
@@ -93,15 +93,12 @@
     # Stall check (V9)
     stalling = False # initialise boolean
     # Matrix of successive projections
-<<<<<<< HEAD
     x_historical = np.array([[np.zeros_like(z) for _ in range(n)] for _ in range(max_iter)])
     # print(f"x_historical: {x_historical}") # for debugging
     # print((np.array(x_historical).shape)) # for debugging
     # print((np.array(errors_for_plotting).shape)) # for debugging
-=======
-    x_historical = [[np.zeros_like(z) for _ in range(n)] for _ in range(max_iter)]
-    prev_x_no_ffw = None
->>>>>>> 2f01bd20
+#     x_historical = [[np.zeros_like(z) for _ in range(n)] for _ in range(max_iter)]
+#     prev_x_no_ffw = None # not sure what this is
 
     # Optimal solution (V4)
     actual_projection = find_optimal_solution(z, N, c, dimensions)
