import numpy as np
import matplotlib.pyplot as plt
import matplotlib.gridspec as gridspec
from new_dykstra import dykstra_projection
from plotter import plot_half_spaces, plot_path, plot_active_spaces
from gradient import quadprog_solve_qp
from edge_rounder import rounded_box_constraints




def run_with_tracking() -> None:
    """Tests Dykstra's algorithm on the intersection of a box at the origin
    and a line passing through (2, 0) and (0, 1)"""

    # # * Without rounding
    # Define the box constraints (half-spaces) (make sure these are floats)
    N_box = np.array([
        [1., 0.],  # Right side of the box: x <= 1
        [-1., 0.], # Left side of the box: x >= -1
        [0., 1.],  # Top side of the box: y <= 1
        [0., -1.]  # Bottom side of the box: y >= -1
    ])
    c_box = np.array([1., 1., 1., 1.])

    # Corner count for rounding
    corner_count = 1

    # # * With Rounding
    # # Box centered at the origin with side length 2 and rounded edges
    # center = (0, 0)
    # width = 2
    # height = 2
    # N_box, c_box = rounded_box_constraints(center, width, height,
    #                                        corner_count)

    # Define the line constraints
    # The line equation is y = 1 - x/2
    # Rearranging to get it in the form N*x <= c:
    # x/2 + y <= 1 & x/2 + y >= 1
    N_line = np.array([[1/2, 1], [-1/2, -1]])
    c_line = np.array([1, -1])


    # Point to project and x-y range (uncomment wanted example)

    # Simple top left - stalling - y y y
    z = np.array([-4., 1.4])
    x_range = [-2.5, 0.5]
    y_range = [0.5, 2.25]
    delete_half_spaces = True

    # # Simple top left - no stalling - y y y
    # z = np.array([-0.75, 1.3])
    # x_range = [-1.8, 0.5]
    # y_range = [0.5, 2.]
    # delete_half_spaces = True

    # # Intersection - no stalling - y y n
    # z = np.array([0.5, 1.75])
    # x_range = [-2, 2]
    # y_range = [-2, 2]
    # delete_half_spaces = True

    # # Very far to the top left - y n y
    # z = np.array([-10, 5])
    # x_range = [-10, 0.5]
    # y_range = [0.5, 6]
    # delete_half_spaces = True

    # # Very far to bottom left - n y y
    # z = np.array([-5, -5])
    # x_range = [-6, 0.5]
    # y_range = [-6, 4]
    # delete_half_spaces = False

    # # Very far to the top right y y n
    # z = np.array([3.5, 3.5])
    # x_range = [-1, 4]
    # y_range = [-1., 4]
    # delete_half_spaces = True

    # # Very far to the bottom right - y n y
    # z = np.array([10, -5])
    # x_range = [0, 11]
    # y_range = [-6, 1]
    # delete_half_spaces = True


    # Project using Dykstra's algorithm
<<<<<<< HEAD
    max_iter: int = 2 # number of iterations
=======
    max_iter: int = 50 # number of iterations
>>>>>>> 2f01bd20
    plot_quivers: bool = True # for plotting error quivers
    plot_activity: bool = True # for plotting halfspace activity
    A: np.ndarray = np.vstack([N_box, N_line])
    c: np.ndarray = np.hstack([c_box, c_line])
    A: np.ndarray = np.vstack([N_line, N_box])
    c: np.ndarray = np.hstack([c_line, c_box])
    projection, path, error_tuple, errs_to_plot, active_half_spaces = (
        dykstra_projection(z, A, c,
                           max_iter, track_error=True, plot_errors=plot_quivers,
                           plot_active_halfspaces=plot_activity,
                           delete_spaces=delete_half_spaces)
    )

    # Compare final result to actual projection (V4)

    # FROM DOCUMENTATION:
    # (see https://scaron.info/blog/quadratic-programming-in-python.html)
    # " The quadratic expression ∥Ax − b∥^2 of the least squares optimization
    #   is written in standard form with P = 2A^TA and q = −2A^Tb "

    # We are solving min_x ∥x − z∥^2 s.t. Gx <= h so set:
    A = np.eye(2)
    b = z.copy()
    # @ command is recommended for 2d matrix multiplication
    P = 2 * A.T @ A
    q = -2 * A.T @ b
    G = np.vstack([N_box, N_line])
    h = np.hstack([c_box, c_line])
    actual_projection = quadprog_solve_qp(P, q, G, h)
    distance = actual_projection - projection

    # Compare to dykstra approximation (V4)
    print(f"\n"
        f"\nThe finite time projection over {max_iter} iteration(s) is: "
        f"{projection};\nThe distance to the optimal solution is: "
        f"{distance}\nThe squared-error is {np.dot(distance, distance)}\n")

    # Create infrastructure for plots
    fig = plt.figure(figsize=(16, 10))  # Create the figure
    # This makes the first plot larger
    gs = gridspec.GridSpec(3, 2)  # 3 rows, 2 columns
    ax1 = fig.add_subplot(gs[:2, 0])  # First subplot spans the top two rows of first column
    ax2 = fig.add_subplot(gs[2, 0])  # Second subplot occupies the bottom row of first column

    # Visualize the results
    Nc_pairs = [
        (f"'Box'\n(rounded by {corner_count} corner(s))" if corner_count > 1 else "Box", "Greys", N_box, c_box),
        ("Line", "Greys", N_line, c_line)
    ]

    # Modified everything to accept an axis handle (V4)

    # Plot the half spaces
    plot_half_spaces(Nc_pairs, max_iter, ax1, x_range, y_range)
    # Plot the path (V8)
    plot_path(path, ax1, errs_to_plot, plot_errors=plot_quivers, active_half_spaces=active_half_spaces)

    # Plot the original point and its projection
    ax1.scatter(z[0], z[1], color='green', marker='o', label='Original Point')
    ax1.scatter(projection[0], projection[1], color='green', marker='x',
                label='Projection')
    # Plot optimal solution (V4)
    ax1.scatter(actual_projection[0], actual_projection[1],
                color='red', marker='x', label='Optimal Solution')
    # Set legend for first plot
    ax1.legend()

    # Plot the squared errors
    iterations = np.arange(0, max_iter, 1)
    last_error = error_tuple[0][-1] # get the last error for printing
    error_tuple[0][-1] = None # set this to None so that we can see last error
    ax2.plot(iterations, error_tuple[0], color='red',
             label='Errors', linestyle='-', marker='o')
    # Plot the stalling errors
    ax2.plot(iterations, error_tuple[1], color='#D5B60A',
             label='Stalling', linestyle='-', marker='o')
    # Plot the converged errors
    ax2.plot(iterations, error_tuple[2], color='green',
             label='Converged\n(error under 1e-3)', linestyle='-', marker='o')
    # Plot the last error
    ax2.scatter(iterations[-1], last_error,
                color='#8B0000', marker='o',
                label=f'Final error is {format(last_error, ".2e")}')

    # Set labels, title and legend for second plot
    ax2.set_xlabel('Number of Iterations')  # Add x-axis label
    ax2.set_ylabel('Squared Errors')  # Add y-axis label
    ax2.set_title('Convergence of Squared Errors')
    ax2.grid(True)
    ax2.legend()

    # Plot active halfspaces
    if plot_activity:
        plot_active_spaces(active_half_spaces, max_iter, fig, gs)

    # Show the plot
    plt.subplots_adjust(hspace=0.3)
    plt.tight_layout()
    plt.show()

    # Debugging info
    # print(errs_to_plot)
    # print(path)
    # print(len(path))
    # print(len(errs_to_plot[0]))

if __name__ == "__main__":
    run_with_tracking()<|MERGE_RESOLUTION|>--- conflicted
+++ resolved
@@ -88,11 +88,7 @@
 
 
     # Project using Dykstra's algorithm
-<<<<<<< HEAD
-    max_iter: int = 2 # number of iterations
-=======
     max_iter: int = 50 # number of iterations
->>>>>>> 2f01bd20
     plot_quivers: bool = True # for plotting error quivers
     plot_activity: bool = True # for plotting halfspace activity
     A: np.ndarray = np.vstack([N_box, N_line])
